"""This module contain utilities for optimizing the parameters of a gaussian process model."""

import math
import time

import numpy as np
import scipy.optimize

import gaussian_process
import model_logging
import util

# The parameter sets that must be bounded during optimization.
PARAMETER_SETS_TO_BOUND = ['hyp', 'inducing']


def batch_optimize_model(model, optimization_config, max_iterations=200, mog_threshold=1e-4,
                         objective_threshold=1e-5):
    """
    Optimise the model by using batch gradient descent alternating the optimization through
    sets of parameters.

    Parameters
    ----------
    model : model
        The model to optimise.
    optimization_config : dict
        The maximum number of function evaluations per subset of parameters for each local
        optimization. Valid keys are contained in PARAMETER_SETS. If a set of
        parameters is not included it will not get optimized.
    max_iterations : int
        The maximum number of global optimisations. If max_iterations is None the model will keep
        getting optimized until convergence.
    mog_threshold : float
        The tolerance threshold for convergence of the mixture of gaussian parameters. The model
        is considered to have converged if (means_difference + covariances_difference) / 2 <
        mog_tolerance.
    objective_threshold : float
        The tolerance threshold for convergence of the objective function.
    """
    start = time.time()
    current_iter = 1
    total_evaluations = 0
    checker = ConvergenceChecker(mog_threshold, objective_threshold)

    try:
        while (not checker.is_converged() and
                (max_iterations is None or current_iter <= max_iterations)):
            model_logging.logger.info('Iteration %d started.', current_iter)

            # Go through and optimize each set of parameters in optimization_config.
            for parameter_set in gaussian_process.PARAMETER_SETS:
                if parameter_set in optimization_config:
                    model_logging.logger.info('Optimizing: %s', parameter_set)
                    model.set_optimization_method(parameter_set)
                    total_evaluations += bfgs(model, max_fun=optimization_config[parameter_set],
                                              apply_bounds=parameter_set in PARAMETER_SETS_TO_BOUND)

            # Update and save the state of the optimization.
            model_logging.snapshot_model(model)
            checker.update_parameters(model.objective_function(),
                                      *model.get_gaussian_mixture_params())
            current_iter += 1
    except KeyboardInterrupt:
        model_logging.logger.info('Interrupted by the user.')
        model_logging.logger.info('Last objective value: %f', model.objective_function())

    end = time.time()

    return (end - start), total_evaluations


def bfgs(model, max_fun=None, apply_bounds=False):
    """
    Optimise the model using the l_bfgs_b algorithm.

    Parameters
    ----------
    model : model
        The model to optimise.
    max_fun : int (optional)
        The maximum number of evaluations.
    apply_bounds : boolean (optional)
        Whether to apply bounds. If True, parameters will be limited to be less than log(1e10).
    """
    wrapper = BatchModelWrapper(model)
    starting_params = model.get_params()
    bounds = None
    if apply_bounds:
        bounds = [(None, math.log(1e10)) for _ in xrange(starting_params.shape[0])]

    for num_tries in xrange(4):
        try:
            scipy.optimize.fmin_l_bfgs_b(
                func=wrapper.objective_function,
                x0=starting_params,
                fprime=wrapper.objective_function_gradients,
                factr=5,
                maxfun=max_fun,
                callback=wrapper.update,
                bounds=bounds)
            wrapper.finish_optimization()
            break
        except OptTermination:
            model_logging.logger.warning('Invalid value encountered. Optimization restarted.')
            wrapper.reset()
            max_fun = 3 - num_tries

    return wrapper.get_total_function_evals()


class BatchModelWrapper(object):
    def __init__(self, model):
        self._model = model
        self._initial_params = model.get_params()
        self._last_params = self._initial_params
        self._best_params = self._initial_params
        self._best_target_val = self._model.objective_function()
        self._total_function_evals = 0

    def update(self, new_params):
        if np.array_equal(new_params, self._last_params):
            return

        try:
            self._model.set_params(new_params.copy())
        except (ValueError, util.JitChol) as exception:
            raise OptTermination(exception)

        self._total_function_evals += 1
        self._last_params = new_params.copy()

        if self._model.objective_function() < self._best_target_val:
            self._best_target_val = self._model.objective_function()
            self._best_params = new_params.copy()

    def objective_function(self, new_params):
        self.update(new_params)
<<<<<<< HEAD
        model_logging.logger.debug('Objective: %.4f; KL: %.4f;  NELL: %.4f', self._model.objective_function(),
                                   self._model.get_kl_term(),
                                   self._model.get_ell_term())
=======
        model_logging.logger.debug('Objective: %.4f - KL: %.4f - ELL: %.4f', self._model.objective_function(),
                                   -(self._model.cached_entropy + self._model.cached_cross),
                                   self._model.cached_ell)
>>>>>>> 2df59a56

        return self._model.objective_function().astype(np.float64)

    def objective_function_gradients(self, new_params):
        self.update(new_params)
        return self._model.objective_function_gradients().astype(np.float64)

    def reset(self):
        self.update(self._initial_params)
        self.__init__(self._model)

    def finish_optimization(self):
        return self.update(self._best_params)

    def get_total_function_evals(self):
        return self._total_function_evals


def stochastic_optimize_model(model, optimization_config, max_iterations=200, mog_threshold=1e-4,
                              objective_threshold=1e-5, num_batches=1):
    """
    Optimise the model using mini-batch stochastic gradient descent by alternating the optimization
    through sets of parameters.

    Parameters
    ----------
    model : model
        The model to optimise.
    optimization_config : dict
        The number of passes through the data per subset of parameters for each local
        optimization. Valid keys are contained in gaussian_process.PARAMETER_SETS. If a set of
        parameters is not included it will not get optimized.
    max_iterations : int
        The maximum number of global optimisations. If max_iterations is None the model will keep
        getting optimized until convergence.
    mog_threshold : float
        The tolerance threshold for convergence of the mixture of gaussian parameters. The model
        is considered to have converged if (means_difference + covariances_difference) / 2 <
        mog_tolerance.
    objective_threshold : float
        The tolerance threshold for convergence of the objective function.
    num_batches : int
        The number of batches to consider during each gradient update. The batch size is
        defined by the model.
    """
    start = time.time()
    current_iter = 1
    total_evaluations = 0
    checker = ConvergenceChecker(mog_threshold, objective_threshold)

    try:
        while (not checker.is_converged() and
               (max_iterations is None or current_iter < max_iterations)):
            model_logging.logger.info('Iteration %d started.', current_iter)
            model.shuffle_data()

            # Go through and optimize each set of parameters in optimization_config.
            i = 0
            for parameter_set in gaussian_process.PARAMETER_SETS:
                if parameter_set in optimization_config:
                    model_logging.logger.info('Optimizing: %s', parameter_set)
                    model.set_optimization_method(parameter_set)
                    total_evaluations += sgd(model, num_batches, optimization_config[parameter_set], i)
                    i += 1

            # Update and save the state of the optimization.
            model_logging.snapshot_model(model)
            checker.update_parameters(model.overall_objective_function(),
                                      *model.get_gaussian_mixture_params())
            current_iter += 1
    except KeyboardInterrupt:
        model_logging.logger.info('Interrupted by the user.')
        model_logging.logger.info('Last objective value: %f', model.overall_objective_function())

    end = time.time()

    return (end - start), total_evaluations


grad_rms = [0] * 10
change_rms = [0] * 10
def sgd(model, num_batches, max_passes, idx):
    """
    Optimise the model using mini-batch stochastic gradient descent.

    Parameters
    ----------
    model : model
        The model to optimise.
    num_batches : int
        The number of batches to consider in one gradient update.
    max_passes : int
        The number of passes through the data.
    """
    num_evals = 0
    curr_train_index = 0
    global grad_rms
    global change_rms
    global iternum
    eps = 1e-6
    decay_rate = 0.95

    model.set_train_partitions(curr_train_index, num_batches)
    model.set_params(model.get_params())

    for i in xrange(max_passes):
        model.shuffle_data()
        for j in xrange(model.get_num_partitions() / num_batches):
            old_params = model.get_params()
            grad_rms[idx] = (decay_rate * grad_rms[idx] + (1 - decay_rate) *
                             model.objective_function_gradients() ** 2)
            change = -(np.sqrt(change_rms[idx] + eps) / np.sqrt(grad_rms[idx] + eps) *
                       model.objective_function_gradients())
            change_rms[idx] = decay_rate * change_rms[idx] + (1 - decay_rate) * change ** 2
            new_params = old_params + change

            curr_train_index += num_batches
            if curr_train_index == model.get_num_partitions():
                curr_train_index = 0
            model.set_train_partitions(curr_train_index, num_batches)
            model.set_params(new_params)

            model_logging.logger.debug('Objective: %.4f', model.objective_function())
            num_evals += 1

    return num_evals


class ConvergenceChecker(object):
    """
    A class to hold state relevant to convergence when optimizing a model.

    Parameters
    ----------
    mog_threshold : float
        The threshold that determines if the mixture of gaussian parameters have converged.
    objective_threshold : float
        The threshold that determines if the objective function has converged.
    """
    def __init__(self, mog_threshold, objective_threshold):
        self._mog_threshold = mog_threshold
        self._objective_threshold = objective_threshold
        self._prev_means = None
        self._curr_means = None
        self._prev_covariances = None
        self._curr_covariances = None
        self._prev_objective_val = None
        self._curr_objective_val = None

    def update_parameters(self, new_objective_val, new_means, new_covariances):
        """
        Update the model parameters relevant to convergence.

        Parameters
        ----------
        new_objective_val : float
            The value of the objective function given the parameters in the current iteration.
        new_means : ndarray
            The value of the mixture of gaussian means in the current iteration.
        new_covariances : ndarray
            The value of the mixture of gaussian covariances in the current iteration.
        """
        # Update objective values.
        self._prev_objective_val = self._curr_objective_val
        self._curr_objective_val = new_objective_val
        # Update mixture of gaussian parameters.
        self._prev_means = self._curr_means
        self._curr_means = new_means
        self._prev_covariances = self._curr_covariances
        self._curr_covariances = new_covariances

    def is_converged(self):
        """
        Check if the model has converged.

        Returns
        -------
        bool
            True if the model has converged and False otherwise.
        """
        # Check if we have gone through less than two iterations.
        if self._prev_objective_val is None:
            return False

        # Calculate differences from the previous and the current iteration.
        objective_val_difference = self._prev_objective_val - self._curr_objective_val
        means_difference = np.absolute(self._curr_means - self._prev_means).mean()
        covariances_difference = np.absolute(self._curr_covariances - self._prev_covariances).mean()

        # Log the current differences.
        model_logging.logger.debug('Objective difference: %f', objective_val_difference)
        model_logging.logger.info('Mean difference: %f', means_difference)
        model_logging.logger.info('Covariance difference: %f', covariances_difference)

        # Check for convergence.
        if (self._prev_objective_val > self._curr_objective_val and
                objective_val_difference < self._objective_threshold):
            return True
        elif (means_difference + covariances_difference) / 2.0 < self._mog_threshold:
            return True
        else:
            return False


class OptTermination(Exception):
    """
    An exception to indicate problems during an optimisation. For example, problems in
    function evaluation.
    """
    pass<|MERGE_RESOLUTION|>--- conflicted
+++ resolved
@@ -136,15 +136,9 @@
 
     def objective_function(self, new_params):
         self.update(new_params)
-<<<<<<< HEAD
-        model_logging.logger.debug('Objective: %.4f; KL: %.4f;  NELL: %.4f', self._model.objective_function(),
-                                   self._model.get_kl_term(),
-                                   self._model.get_ell_term())
-=======
         model_logging.logger.debug('Objective: %.4f - KL: %.4f - ELL: %.4f', self._model.objective_function(),
                                    -(self._model.cached_entropy + self._model.cached_cross),
                                    self._model.cached_ell)
->>>>>>> 2df59a56
 
         return self._model.objective_function().astype(np.float64)
 
